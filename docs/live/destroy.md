--- conflicted
+++ resolved
@@ -4,22 +4,12 @@
 
 ### Synopsis
 
-<<<<<<< HEAD
-    kpt live destroy [DIRECTORY] [flags]
-=======
     kpt live destroy DIRECTORY [flags]
->>>>>>> 98bf8c94
 
 The destroy command removes all files belonging to a package from
 the cluster.
 
 Args:
-<<<<<<< HEAD
-
-  DIRECTORY:
-    Directory that contains k8s manifests.
-=======
   DIRECTORY:
     One directory that contain k8s manifests. The directory
-    must contain exactly one ConfigMap with the grouping object annotation.
->>>>>>> 98bf8c94
+    must contain exactly one ConfigMap with the grouping object annotation.